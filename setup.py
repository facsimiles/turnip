#! /usr/bin/env python

# Copyright 2015 Canonical Ltd.  All rights reserved.

import os

from setuptools import (
    find_packages,
    setup
)

here = os.path.abspath(os.path.dirname(__file__))

with open(os.path.join(here, 'README')) as f:
    README = f.read()

requires = ['cornice', 'lazr.sshserver', 'Twisted', 'waitress',
            'zope.interface']

setup(
    name='turnip',
    version='0.1',
    packages=find_packages(),
    include_package_data=True,
    zip_safe=False,
    maintainer='LAZR Developers',
    maintainer_email='lazr-developers@lists.launchpad.net',
    description='turnip',
    long_description=README,
    url='https://launchpad.net/turnip',
    download_url='https://launchpad.net/turnip/+download',
<<<<<<< HEAD
    install_requires=requires,
=======
    install_requires=[
        'lazr.sshserver',
        'PyYAML',
        'Twisted',
        'zope.interface',
        ],
>>>>>>> d277235e
    extras_require=dict(
        test=[
            'fixtures',
            'testtools',
            ]),
    test_suite='turnip.tests',
    entry_points = """\
    [paste.app_factory]
    main = turnip.api:main
    """,
    paster_plugins=['pyramid'],
    )<|MERGE_RESOLUTION|>--- conflicted
+++ resolved
@@ -29,16 +29,12 @@
     long_description=README,
     url='https://launchpad.net/turnip',
     download_url='https://launchpad.net/turnip/+download',
-<<<<<<< HEAD
-    install_requires=requires,
-=======
     install_requires=[
         'lazr.sshserver',
         'PyYAML',
         'Twisted',
         'zope.interface',
         ],
->>>>>>> d277235e
     extras_require=dict(
         test=[
             'fixtures',
