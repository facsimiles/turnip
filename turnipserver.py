--- conflicted
+++ resolved
@@ -9,11 +9,8 @@
 from twisted.internet import reactor
 from twisted.web import server
 
-<<<<<<< HEAD
-=======
 from turnip.api import TurnipAPIResource
 from turnip.config import TurnipConfig
->>>>>>> d277235e
 from turnip.pack.git import (
     PackBackendFactory,
     PackFrontendFactory,
@@ -59,10 +56,7 @@
     strport=b'tcp:{}'.format(config.get('smart_ssh_port')))
 smartssh_service.startService()
 
-<<<<<<< HEAD
-=======
 api_site = server.Site(TurnipAPIResource(REPO_STORE))
 reactor.listenTCP(config.get('repo_api_port'), api_site)
->>>>>>> d277235e
 
 reactor.run()