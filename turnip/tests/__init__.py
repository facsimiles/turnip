# Copyright 2020 Canonical Ltd.  This software is licensed under the
# GNU Affero General Public License version 3 (see the file LICENSE).

from __future__ import (
    absolute_import,
    print_function,
    unicode_literals,
    )

from turnip.tests.logging import setupLogger
from turnip.tests.tasks import setupCelery

<<<<<<< HEAD
=======

>>>>>>> bf790e40
setupLogger()
setupCelery()<|MERGE_RESOLUTION|>--- conflicted
+++ resolved
@@ -10,9 +10,6 @@
 from turnip.tests.logging import setupLogger
 from turnip.tests.tasks import setupCelery
 
-<<<<<<< HEAD
-=======
 
->>>>>>> bf790e40
 setupLogger()
 setupCelery()