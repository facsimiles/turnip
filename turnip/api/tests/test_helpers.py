--- conflicted
+++ resolved
@@ -15,20 +15,12 @@
 class RepoFactory():
     """Builds a git repository in a user defined state."""
 
-<<<<<<< HEAD
-    def __init__(self, repo_store=None, num_commits=None, num_tags=None):
-=======
     def __init__(self, repo_path=None, num_commits=None, num_tags=None):
->>>>>>> dcd7b04e
         self.author = Signature('Test Author', 'author@bar.com')
         self.committer = Signature('Test Commiter', 'committer@bar.com')
         self.num_commits = num_commits
         self.num_tags = num_tags
-<<<<<<< HEAD
-        self.repo_store = repo_store
-=======
         self.repo_path = repo_path
->>>>>>> dcd7b04e
         self.repo = self.init_repo()
 
     @property
@@ -52,15 +44,12 @@
                                  'commit', tree_id, parents)
         return oid
 
-<<<<<<< HEAD
-=======
     def add_tag(self, tag_name, tag_message, oid):
         """Create a tag from tag_name and oid."""
         repo = self.repo
         repo.create_tag(tag_name, oid, GIT_OBJ_COMMIT,
                         self.committer, tag_message)
 
->>>>>>> dcd7b04e
     def stage(self, file_path):
         """Stage a file and return a tree id."""
         repo = self.repo
@@ -68,15 +57,6 @@
         repo.index.write()
         return repo.index.write_tree()
 
-<<<<<<< HEAD
-    def generate_commits(self):
-        """Generate n number of commits."""
-        parents = []
-        for i in xrange(self.num_commits):
-            blob_content = b'commit {}'.format(i)
-            test_file = 'test.txt'
-            with open(os.path.join(self.repo_store, test_file), 'w') as f:
-=======
     def generate_commits(self, num_commits):
         """Generate n number of commits."""
         parents = []
@@ -84,26 +64,11 @@
             blob_content = b'commit {}'.format(i)
             test_file = 'test.txt'
             with open(os.path.join(self.repo_path, test_file), 'w') as f:
->>>>>>> dcd7b04e
                 f.write(blob_content)
-
             self.stage(test_file)
-
             commit_oid = self.add_commit(blob_content, test_file, parents)
             parents = [commit_oid]
 
-<<<<<<< HEAD
-    def generate_tags(self):
-        """Generate n number of tags."""
-        repo = self.repo
-        oid = repo.head.get_object().oid
-        for i in xrange(self.num_tags):
-            repo.create_tag('tag{}'.format(i), oid, GIT_OBJ_COMMIT,
-                            self.committer, 'tag message {}'.format(i))
-
-    def init_repo(self):
-        return init_repository(self.repo_store)
-=======
     def generate_tags(self, num_tags):
         """Generate n number of tags."""
         repo = self.repo
@@ -113,18 +78,11 @@
 
     def init_repo(self):
         return init_repository(self.repo_path)
->>>>>>> dcd7b04e
 
     def build(self):
         """Return a repo, optionally with generated commits and tags."""
         if self.num_commits:
-<<<<<<< HEAD
-            self.generate_commits()
-        if self.num_tags:
-            self.generate_tags()
-=======
             self.generate_commits(self.num_commits)
         if self.num_tags:
             self.generate_tags(self.num_tags)
->>>>>>> dcd7b04e
         return self.repo