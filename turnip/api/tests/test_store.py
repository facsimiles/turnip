--- conflicted
+++ resolved
@@ -128,13 +128,10 @@
     def test_is_repository_available(self):
         repo_path = os.path.join(self.repo_store, 'repo/')
 
-<<<<<<< HEAD
-=======
         # Fail to set status if repository directory doesn't exist.
         self.assertRaises(
             ValueError, store.set_repository_creating, repo_path, False)
 
->>>>>>> e30f7d3d
         store.init_repository(repo_path, True)
         store.set_repository_creating(repo_path, True)
         self.assertFalse(store.is_repository_available(repo_path))
@@ -142,14 +139,11 @@
         store.set_repository_creating(repo_path, False)
         self.assertTrue(store.is_repository_available(repo_path))
 
-<<<<<<< HEAD
-=======
         # Duplicate call to set_repository_creating(False) should ignore
         # eventually missing ".turnip-creating" file.
         store.set_repository_creating(repo_path, False)
         self.assertTrue(store.is_repository_available(repo_path))
 
->>>>>>> e30f7d3d
     def test_open_ephemeral_repo(self):
         """Opening a repo where a repo name contains ':' should return
         a new ephemeral repo.
