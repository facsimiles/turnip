--- conflicted
+++ resolved
@@ -31,12 +31,7 @@
         self.tag = {'ref': 'refs/tags/tag0', 'message': 'tag message'}
 
     def get_ref(self, ref):
-<<<<<<< HEAD
-        resp = self.app.get('/repo/{}/{}'.format(
-            self.repo_path, ref))
-=======
         resp = self.app.get('/repo/{}/{}'.format(self.repo_path, ref))
->>>>>>> dcd7b04e
         return json.loads(resp.json_body)
 
     def test_repo_create(self):
@@ -90,11 +85,7 @@
 
     def test_repo_get_ref(self):
         RepoFactory(self.repo_store, num_commits=1).build()
-<<<<<<< HEAD
-        ref = self.commit.get('ref')
-=======
         ref = 'refs/heads/master'
->>>>>>> dcd7b04e
         resp = self.get_ref(ref)
         self.assertTrue(ref in resp)
 
@@ -124,10 +115,9 @@
         path = '/repo/{}/compare/{}..{}'.format(self.repo_path, c1_oid, c2_oid)
         resp = self.app.get(path)
         resp_body = json.loads(resp.body)
-        self.assertTrue('-foo' in resp_body)
-        self.assertTrue('+bar' in resp_body)
+        self.assertIn('-foo', resp_body)
+        self.assertIn('+bar', resp_body)
 
 
 if __name__ == '__main__':
-
     unittest.main()