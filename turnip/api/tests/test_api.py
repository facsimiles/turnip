--- conflicted
+++ resolved
@@ -125,7 +125,6 @@
         resp = self.get_ref(tag)
         self.assertTrue(tag in resp)
 
-<<<<<<< HEAD
     def test_repo_compare_commits(self):
         repo = RepoFactory(self.repo_store)
 
@@ -137,7 +136,7 @@
         resp_body = json.loads(resp.body)
         self.assertIn('-foo', resp_body)
         self.assertIn('+bar', resp_body)
-=======
+
     def test_repo_get_commit(self):
         factory = RepoFactory(self.repo_store)
         message = 'Computers make me angry.'
@@ -224,7 +223,6 @@
             self.repo_path, head, stop_commit))
         self.assertEqual(len(resp.json), 5)
         self.assertNotIn(resp.json, excluded_commit)
->>>>>>> d3a4a257
 
 
 if __name__ == '__main__':
