# Copyright 2015 Canonical Ltd.  All rights reserved.

import itertools
import os
import shutil

from pygit2 import (
    GitError,
    GIT_OBJ_BLOB,
    GIT_OBJ_COMMIT,
    GIT_OBJ_TREE,
    GIT_OBJ_TAG,
    init_repository,
    Repository,
    )


REF_TYPE_NAME = {
    GIT_OBJ_COMMIT: 'commit',
    GIT_OBJ_TREE: 'tree',
    GIT_OBJ_BLOB: 'blob',
    GIT_OBJ_TAG: 'tag'
    }


def format_ref(ref, git_object):
    """Return a formatted object dict from a ref."""
    return {
        ref: {
            "object": {
                'sha1': git_object.oid.hex,
                'type': REF_TYPE_NAME[git_object.type]
                }
            }
        }


def format_commit(git_object):
    """Return a formatted commit object dict."""
    if git_object.type != GIT_OBJ_COMMIT:
        raise GitError('Invalid type: object {} is not a commit.'.format(
            git_object.oid.hex))
    parents = [parent.hex for parent in git_object.parent_ids]
    return {
        'sha1': git_object.oid.hex,
        'message': git_object.message,
        'author': format_signature(git_object.author),
        'committer': format_signature(git_object.committer),
        'parents': parents,
        'tree': git_object.tree.hex
        }


def format_signature(signature):
    """Return a formatted signature dict."""
    return {
        'name': signature.name,
        'email': signature.email,
        'time': signature.time
        }


def init_repo(repo, is_bare=True):
    """Initialise a git repository."""
    if os.path.exists(repo):
        raise Exception("Repository '%s' already exists" % repo)
    repo_path = init_repository(repo, is_bare)
    return repo_path


def open_repo(repo_path):
    """Open an existing git repository."""
    repo = Repository(repo_path)
    return repo


def delete_repo(repo):
    """Permanently delete a git repository from repo store."""
    shutil.rmtree(repo)


def get_refs(repo_path):
    """Return all refs for a git repository."""
    repo = open_repo(repo_path)
    refs = {}
    for ref in repo.listall_references():
        git_object = repo.lookup_reference(ref).peel()
        # Filter non-unicode refs, as refs are treated as unicode
        # given json is unable to represent arbitrary byte strings.
        try:
            ref.decode('utf-8')
        except UnicodeDecodeError:
            pass
        else:
            refs.update(format_ref(ref, git_object))
    return refs


def get_ref(repo_path, ref):
    """Return a specific ref for a git repository."""
    repo = open_repo(repo_path)
    git_object = repo.lookup_reference(ref).peel()
    ref_obj = format_ref(ref, git_object)
    return ref_obj


<<<<<<< HEAD
def get_diff(repo_path, sha1_from, sha1_to):
    """Get diff of two commits."""
    repo = open_repo(repo_path)
    shas = [sha1_from, sha1_to]
    commits = [repo.revparse_single(sha) for sha in shas]
    patch = {'patch': repo.diff(commits[0], commits[1]).patch}
    return patch
=======
def get_log(repo_path, start=None, limit=None, stop=None):
    """Return a commit collection from HEAD or optionally a start oid.

    :param start: sha1 or branch to start listing commits from.
    :param limit: limit number of commits to return.
    :param stop: ignore a commit (and its ancestors).
    """
    repo = open_repo(repo_path)
    if not start:
        start = repo.head.target  # walk from HEAD
    walker = repo.walk(start)
    if stop:
        walker.hide(stop)  # filter stop sha1 and its ancestors
    if limit > 0:
        walker = itertools.islice(walker, limit)
    commits = [format_commit(commit) for commit in walker]
    return commits


def get_commit(repo_path, commit_oid, repo=None):
    """Return a single commit object from an oid."""
    if not repo:
        repo = open_repo(repo_path)
    git_object = repo.get(commit_oid)
    commit = format_commit(git_object)
    return commit


def get_commits(repo_path, commit_oids):
    """Return a collection of commit objects from a list of oids."""
    repo = open_repo(repo_path)
    commits = [get_commit(repo_path, commit, repo) for commit in commit_oids]
    return commits
>>>>>>> d3a4a257
<|MERGE_RESOLUTION|>--- conflicted
+++ resolved
@@ -104,7 +104,6 @@
     return ref_obj
 
 
-<<<<<<< HEAD
 def get_diff(repo_path, sha1_from, sha1_to):
     """Get diff of two commits."""
     repo = open_repo(repo_path)
@@ -112,7 +111,8 @@
     commits = [repo.revparse_single(sha) for sha in shas]
     patch = {'patch': repo.diff(commits[0], commits[1]).patch}
     return patch
-=======
+
+
 def get_log(repo_path, start=None, limit=None, stop=None):
     """Return a commit collection from HEAD or optionally a start oid.
 
@@ -145,5 +145,4 @@
     """Return a collection of commit objects from a list of oids."""
     repo = open_repo(repo_path)
     commits = [get_commit(repo_path, commit, repo) for commit in commit_oids]
-    return commits
->>>>>>> d3a4a257
+    return commits