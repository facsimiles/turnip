# Copyright 2015 Canonical Ltd.  All rights reserved.

import os
import shutil

from pygit2 import (
    GIT_OBJ_BLOB,
    GIT_OBJ_COMMIT,
    GIT_OBJ_TREE,
    GIT_OBJ_TAG,
    init_repository,
    Repository,
    )



REF_TYPE_NAME = {
    GIT_OBJ_COMMIT: 'commit',
    GIT_OBJ_TREE: 'tree',
    GIT_OBJ_BLOB: 'blob',
    GIT_OBJ_TAG: 'tag'
    }


def format_ref(ref, git_object):
    return {
        ref: {
            "object": {
                'sha1': git_object.oid.hex,
                'type': REF_TYPE_NAME[git_object.type]
                }
            }
        }


def init_repo(repo, is_bare=True):
    """Initialise a git repository."""
    if os.path.exists(repo):
        raise Exception("Repository '%s' already exists" % repo)
    repo_path = init_repository(repo, is_bare)
    return repo_path


def open_repo(repo_path):
    """Open an existing git repository."""
    repo = Repository(repo_path)
    return repo


def delete_repo(repo):
    """Permanently delete a git repository from repo store."""
    shutil.rmtree(repo)


def get_refs(repo_path):
    """Return all refs for a git repository."""
    repo = open_repo(repo_path)
    refs = {}
    for ref in repo.listall_references():
        git_object = repo.lookup_reference(ref).peel()
        # Filter non-unicode refs, as refs are treated as unicode
        # given json is unable to represent arbitrary byte strings.
        try:
<<<<<<< HEAD
            git_object = repo.lookup_reference(ref).get_object()
        except GitError:
            raise
        ref = {"ref": ref,
               "object": {'sha': git_object.oid.hex,
                          'type': get_ref_type_name(git_object.type)}}
        return ref

    @staticmethod
    def get_diff(repo_path, hash1, hash2):
        """Get diff of two commits."""
        repo = Store.open_repo(repo_path)
        shas = [hash1, hash2]
        try:
            commits = [repo.revparse_single(sha) for sha in shas]
        except (TypeError, KeyError):
            raise
        return repo.diff(commits[0], commits[1]).patch
=======
            ref.decode('utf-8')
        except UnicodeDecodeError:
            pass
        else:
            refs.update(format_ref(ref, git_object))
    return refs


def get_ref(repo_path, ref):
    """Return a specific ref for a git repository."""
    repo = open_repo(repo_path)
    git_object = repo.lookup_reference(ref).peel()
    ref_obj = format_ref(ref, git_object)
    return ref_obj
>>>>>>> dcd7b04e
<|MERGE_RESOLUTION|>--- conflicted
+++ resolved
@@ -11,7 +11,6 @@
     init_repository,
     Repository,
     )
-
 
 
 REF_TYPE_NAME = {
@@ -61,26 +60,6 @@
         # Filter non-unicode refs, as refs are treated as unicode
         # given json is unable to represent arbitrary byte strings.
         try:
-<<<<<<< HEAD
-            git_object = repo.lookup_reference(ref).get_object()
-        except GitError:
-            raise
-        ref = {"ref": ref,
-               "object": {'sha': git_object.oid.hex,
-                          'type': get_ref_type_name(git_object.type)}}
-        return ref
-
-    @staticmethod
-    def get_diff(repo_path, hash1, hash2):
-        """Get diff of two commits."""
-        repo = Store.open_repo(repo_path)
-        shas = [hash1, hash2]
-        try:
-            commits = [repo.revparse_single(sha) for sha in shas]
-        except (TypeError, KeyError):
-            raise
-        return repo.diff(commits[0], commits[1]).patch
-=======
             ref.decode('utf-8')
         except UnicodeDecodeError:
             pass
@@ -95,4 +74,12 @@
     git_object = repo.lookup_reference(ref).peel()
     ref_obj = format_ref(ref, git_object)
     return ref_obj
->>>>>>> dcd7b04e
+
+
+def get_diff(repo_path, sha1_from, sha1_to):
+    """Get diff of two commits."""
+    repo = open_repo(repo_path)
+    shas = [sha1_from, sha1_to]
+    commits = [repo.revparse_single(sha) for sha in shas]
+    patch = repo.diff(commits[0], commits[1]).patch
+    return patch