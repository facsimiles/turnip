--- conflicted
+++ resolved
@@ -27,11 +27,8 @@
     Repository,
     )
 
-<<<<<<< HEAD
+from turnip.pack.helpers import ensure_config
 from turnip.tasks import app
-=======
->>>>>>> b22e7970
-from turnip.pack.helpers import ensure_config
 
 
 REF_TYPE_NAME = {
