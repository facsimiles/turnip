--- conflicted
+++ resolved
@@ -32,14 +32,10 @@
 from turnip.config import config
 from turnip.helpers import TimeoutServerProxy
 from turnip.pack.helpers import ensure_config
-<<<<<<< HEAD
-from turnip.tasks import app
-=======
 from turnip.tasks import app, logger as tasks_logger
 
 logger = logging.getLogger(__name__)
 
->>>>>>> cd19a210
 
 REF_TYPE_NAME = {
     GIT_OBJ_COMMIT: 'commit',
