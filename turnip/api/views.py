# Copyright 2015 Canonical Ltd.  All rights reserved.

import json
import os

from cornice.resource import resource
from cornice.util import extract_json_data
from pygit2 import GitError
import pyramid.httpexceptions as exc

from turnip.config import TurnipConfig
from turnip.api import store


def repo_path(func):
    """Decorator builds repo path from request name and repo_store."""
    def repo_path_decorator(self):
        name = self.request.matchdict['name']
        if not name:
            self.request.errors.add('body', 'name', 'repo name is missing')
            return
        repo_path = os.path.join(self.repo_store, name)
        if not os.path.realpath(repo_path).startswith(
                os.path.realpath(self.repo_store)):
            self.request.errors.add('body', 'name', 'invalid path.')
            raise exc.HTTPInternalServerError()
        return func(self, repo_path)
    return repo_path_decorator


@resource(collection_path='/repo', path='/repo/{name}')
class RepoAPI(object):
    """Provides HTTP API for repository actions."""

    def __init__(self, request):
        config = TurnipConfig()
        self.request = request
        self.repo_store = config.get('repo_store')

    def collection_post(self):
        """Initialise a new git repository."""
        repo_path = extract_json_data(self.request).get('repo_path')
        if not repo_path:
            self.request.errors.add('body', 'repo_path',
                                    'repo_path is missing')
            return
        repo = os.path.join(self.repo_store, repo_path)
        try:
            store.init_repo(repo)
        except GitError:
            return exc.HTTPConflict()  # 409

    @repo_path
    def delete(self, repo_path):
        """Delete an existing git repository."""
        try:
            store.delete_repo(repo_path)
        except (IOError, OSError):
            return exc.HTTPNotFound()  # 404


@resource(collection_path='/repo/{name}/refs',
          path='/repo/{name}/refs/{ref:.*}')
class RefAPI(object):
    """Provides HTTP API for git references."""

    def __init__(self, request):
        config = TurnipConfig()
        self.request = request
        self.repo_store = config.get('repo_store')

    @repo_path
    def collection_get(self, repo_path):
        try:
            refs = store.get_refs(repo_path)
        except GitError:
            return exc.HTTPNotFound()  # 404
        return json.dumps(refs, ensure_ascii=False)

    @repo_path
    def get(self, repo_path):
        ref = 'refs/' + self.request.matchdict['ref']
        try:
            ref = store.get_ref(repo_path, ref)
        except GitError:
            return exc.HTTPNotFound()
<<<<<<< HEAD
        return json.dumps(ref)


@resource(path='/repo/{name}/compare/{c1}..{c2}')
class DiffAPI(object):
    """Provides HTTP API for git references."""

    def __init__(self, request):
        config = TurnipConfig()
        self.request = request
        self.repo_store = config.get('repo_store')

    @repo_path
    def get(self):
        """Returns diff of two commits."""
        c1 = self.request.matchdict['c1']
        c2 = self.request.matchdict['c2']
        for sha in self.request.matchdict.iteritems():
            if 'c' in sha[0] and not 7 <= len(sha[1]) <= 40:
                return exc.HTTPBadRequest(
                    comment='invalid sha1: {}'.format(sha))
        try:
            patch = Store.get_diff(self.repo, c1, c2)
        except:
            return exc.HTTPNotFound()
        return json.dumps(patch)
=======
        return json.dumps(ref, ensure_ascii=False)
>>>>>>> dcd7b04e
<|MERGE_RESOLUTION|>--- conflicted
+++ resolved
@@ -84,8 +84,7 @@
             ref = store.get_ref(repo_path, ref)
         except GitError:
             return exc.HTTPNotFound()
-<<<<<<< HEAD
-        return json.dumps(ref)
+        return json.dumps(ref, ensure_ascii=False)
 
 
 @resource(path='/repo/{name}/compare/{c1}..{c2}')
@@ -98,19 +97,16 @@
         self.repo_store = config.get('repo_store')
 
     @repo_path
-    def get(self):
+    def get(self, repo_path):
         """Returns diff of two commits."""
         c1 = self.request.matchdict['c1']
         c2 = self.request.matchdict['c2']
-        for sha in self.request.matchdict.iteritems():
-            if 'c' in sha[0] and not 7 <= len(sha[1]) <= 40:
+        for sha1 in self.request.matchdict.iteritems():
+            if 'c' in sha1[0] and not 7 <= len(sha1[1]) <= 40:
                 return exc.HTTPBadRequest(
-                    comment='invalid sha1: {}'.format(sha))
+                    comment='invalid sha1: {}'.format(sha1))
         try:
-            patch = Store.get_diff(self.repo, c1, c2)
+            patch = store.get_diff(repo_path, c1, c2)
         except:
             return exc.HTTPNotFound()
-        return json.dumps(patch)
-=======
-        return json.dumps(ref, ensure_ascii=False)
->>>>>>> dcd7b04e
+        return json.dumps(patch)