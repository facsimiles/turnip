--- conflicted
+++ resolved
@@ -72,12 +72,9 @@
             repo_clone = None
 
         try:
-<<<<<<< HEAD
-            new_repo_path = store.init_repo(repo, clone_from=repo_clone)
-=======
             new_repo_path = store.init_repo(
                 repo, clone_from=repo_clone, clone_refs=clone_refs)
->>>>>>> 55a21313
+
             repo_name = os.path.basename(os.path.normpath(new_repo_path))
             return {'repo_url': '/'.join([self.request.url, repo_name])}
         except GitError:
