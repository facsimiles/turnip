# Copyright 2015 Canonical Ltd.  All rights reserved.

import os

from cornice.resource import resource
from cornice.util import extract_json_data
from pygit2 import GitError
import pyramid.httpexceptions as exc

from turnip.config import TurnipConfig
from turnip.api import store


def repo_path(func):
    """Decorator builds repo path from request name and repo_store."""
    def repo_path_decorator(self):
        name = self.request.matchdict['name']
        if not name:
            self.request.errors.add('body', 'name', 'repo name is missing')
            return
        repo_path = os.path.join(self.repo_store, name)
        if not os.path.realpath(repo_path).startswith(
                os.path.realpath(self.repo_store)):
            self.request.errors.add('body', 'name', 'invalid path.')
            raise exc.HTTPInternalServerError()
        return func(self, repo_path)
    return repo_path_decorator


class BaseAPI(object):
    def __init__(self):
        config = TurnipConfig()
        self.repo_store = config.get('repo_store')


@resource(collection_path='/repo', path='/repo/{name}')
class RepoAPI(BaseAPI):
    """Provides HTTP API for repository actions."""

    def __init__(self, request):
        super(RepoAPI, self).__init__()
        self.request = request

    def collection_post(self):
        """Initialise a new git repository."""
        repo_path = extract_json_data(self.request).get('repo_path')
        if not repo_path:
            self.request.errors.add('body', 'repo_path',
                                    'repo_path is missing')
            return
        repo = os.path.join(self.repo_store, repo_path)
        try:
            store.init_repo(repo)
        except GitError:
            return exc.HTTPConflict()  # 409

    @repo_path
    def delete(self, repo_path):
        """Delete an existing git repository."""
        try:
            store.delete_repo(repo_path)
        except (IOError, OSError):
            return exc.HTTPNotFound()  # 404


@resource(collection_path='/repo/{name}/refs',
          path='/repo/{name}/refs/{ref:.*}')
class RefAPI(BaseAPI):
    """Provides HTTP API for git references."""

    def __init__(self, request):
        super(RefAPI, self).__init__()
        self.request = request

    @repo_path
    def collection_get(self, repo_path):
        try:
            return store.get_refs(repo_path)
        except (KeyError, GitError):
            return exc.HTTPNotFound()  # 404

    @repo_path
    def get(self, repo_path):
        ref = 'refs/' + self.request.matchdict['ref']
        try:
            return store.get_ref(repo_path, ref)
        except (KeyError, GitError):
            return exc.HTTPNotFound()


@resource(collection_path='/repo/{name}/commits',
          path='/repo/{name}/commits/{sha1}')
class CommitAPI(BaseAPI):
    """Provides HTTP API for git commits."""

    def __init__(self, request):
        super(CommitAPI, self).__init__()
        self.request = request

    @repo_path
    def get(self, repo_path):
        commit_sha1 = self.request.matchdict['sha1']
        try:
            commit = store.get_commit(repo_path, commit_sha1)
        except GitError:
            return exc.HTTPNotFound()
        return commit

    @repo_path
    def collection_post(self, repo_path):
        """Get commits in bulk."""
        commits = extract_json_data(self.request).get('commits')
        try:
            commits = store.get_commits(repo_path, commits)
        except GitError:
            return exc.HTTPNotFound()
        return commits


@resource(path='/repo/{name}/log/{sha1}')
class LogAPI(BaseAPI):
    """Provides HTTP API for git logs."""

    def __init__(self, request):
        super(LogAPI, self).__init__()
        self.request = request

    @repo_path
    def get(self, repo_path):
        """Get log by sha1, filtered by limit and stop."""
        sha1 = self.request.matchdict['sha1']
        limit = int(self.request.params.get('limit', -1))
        stop = self.request.params.get('stop')

        try:
            log = store.get_log(repo_path, sha1, limit, stop)
        except GitError:
            return exc.HTTPNotFound()
<<<<<<< HEAD
        return json.dumps(ref, ensure_ascii=False)


@resource(path='/repo/{name}/compare/{c1}..{c2}')
class DiffAPI(object):
    """Provides HTTP API for git references."""

    def __init__(self, request):
        config = TurnipConfig()
        self.request = request
        self.repo_store = config.get('repo_store')

    @repo_path
    def get(self, repo_path):
        """Returns diff of two commits."""
        c1 = self.request.matchdict['c1']
        c2 = self.request.matchdict['c2']
        for sha1 in self.request.matchdict.iteritems():
            if 'c' in sha1[0] and not 7 <= len(sha1[1]) <= 40:
                return exc.HTTPBadRequest(
                    comment='invalid sha1: {}'.format(sha1))
        try:
            patch = store.get_diff(repo_path, c1, c2)
        except GitError:
            return exc.HTTPNotFound()
        return json.dumps(patch)
=======
        return log
>>>>>>> d3a4a257
<|MERGE_RESOLUTION|>--- conflicted
+++ resolved
@@ -88,6 +88,31 @@
             return exc.HTTPNotFound()
 
 
+@resource(path='/repo/{name}/compare/{c1}..{c2}')
+class DiffAPI(object):
+    """Provides HTTP API for git references."""
+
+    def __init__(self, request):
+        config = TurnipConfig()
+        self.request = request
+        self.repo_store = config.get('repo_store')
+
+    @repo_path
+    def get(self, repo_path):
+        """Returns diff of two commits."""
+        c1 = self.request.matchdict['c1']
+        c2 = self.request.matchdict['c2']
+        for sha1 in self.request.matchdict.iteritems():
+            if 'c' in sha1[0] and not 7 <= len(sha1[1]) <= 40:
+                return exc.HTTPBadRequest(
+                    comment='invalid sha1: {}'.format(sha1))
+        try:
+            patch = store.get_diff(repo_path, c1, c2)
+        except GitError:
+            return exc.HTTPNotFound()
+        return json.dumps(patch)
+
+
 @resource(collection_path='/repo/{name}/commits',
           path='/repo/{name}/commits/{sha1}')
 class CommitAPI(BaseAPI):
@@ -136,33 +161,4 @@
             log = store.get_log(repo_path, sha1, limit, stop)
         except GitError:
             return exc.HTTPNotFound()
-<<<<<<< HEAD
-        return json.dumps(ref, ensure_ascii=False)
-
-
-@resource(path='/repo/{name}/compare/{c1}..{c2}')
-class DiffAPI(object):
-    """Provides HTTP API for git references."""
-
-    def __init__(self, request):
-        config = TurnipConfig()
-        self.request = request
-        self.repo_store = config.get('repo_store')
-
-    @repo_path
-    def get(self, repo_path):
-        """Returns diff of two commits."""
-        c1 = self.request.matchdict['c1']
-        c2 = self.request.matchdict['c2']
-        for sha1 in self.request.matchdict.iteritems():
-            if 'c' in sha1[0] and not 7 <= len(sha1[1]) <= 40:
-                return exc.HTTPBadRequest(
-                    comment='invalid sha1: {}'.format(sha1))
-        try:
-            patch = store.get_diff(repo_path, c1, c2)
-        except GitError:
-            return exc.HTTPNotFound()
-        return json.dumps(patch)
-=======
-        return log
->>>>>>> d3a4a257
+        return log