# Copyright 2015 Canonical Ltd.  All rights reserved.

import json
import os

from cornice.resource import resource
from cornice.util import extract_json_data
from pygit2 import GitError
import pyramid.httpexceptions as exc

from turnip.config import TurnipConfig
from turnip.api import store


def repo_path(func):
    """Decorator builds repo path from request name and repo_store."""
    def func_wrapper(self):
        name = self.request.matchdict['name']
        if not name:
            self.request.errors.add('body', 'name', 'repo name is missing')
            return
        self.repo = os.path.join(self.repo_store, name)
        return func(self)
    return func_wrapper


@resource(collection_path='/repo', path='/repo/{name}')
class RepoAPI(object):
    """Provides HTTP API for repository actions."""

    def __init__(self, request):
        config = TurnipConfig()
        self.request = request
        self.repo_store = config.get('repo_store')

    def collection_post(self):
        """Initialise a new git repository."""
        repo_path = extract_json_data(self.request).get('repo_path')
        if not repo_path:
            self.request.errors.add('body', 'repo_path',
                                    'repo_path is missing')
            return
        repo = os.path.join(self.repo_store, repo_path)
        try:
<<<<<<< HEAD
            store.init_repo(repo, is_bare)
        except GitError:
=======
            Store.init(repo)
        except Exception:
>>>>>>> 905f4b7d
            return exc.HTTPConflict()  # 409

    @repo_path
    def delete(self):
        """Delete an existing git repository."""
        try:
            store.delete_repo(self.repo)
        except (IOError, OSError):
            return exc.HTTPNotFound()  # 404


@resource(collection_path='/repo/{name}/refs',
          path='/repo/{name}/refs/{ref:.*}')
class RefAPI(object):
    """Provides HTTP API for git references."""

    def __init__(self, request):
        config = TurnipConfig()
        self.request = request
        self.repo_store = config.get('repo_store')

    @repo_path
    def collection_get(self):
        try:
            refs = store.get_refs(self.repo)
        except GitError:
            return exc.HTTPNotFound()  # 404
        return json.dumps(refs)

    @repo_path
    def get(self):
        ref = 'refs/' + self.request.matchdict['ref']
        try:
            ref = store.get_ref(self.repo, ref)
        except GitError:
            return exc.HTTPNotFound()
        return json.dumps(ref)<|MERGE_RESOLUTION|>--- conflicted
+++ resolved
@@ -42,13 +42,8 @@
             return
         repo = os.path.join(self.repo_store, repo_path)
         try:
-<<<<<<< HEAD
-            store.init_repo(repo, is_bare)
+            store.init_repo(repo)
         except GitError:
-=======
-            Store.init(repo)
-        except Exception:
->>>>>>> 905f4b7d
             return exc.HTTPConflict()  # 409
 
     @repo_path
