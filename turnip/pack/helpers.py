--- conflicted
+++ resolved
@@ -107,79 +107,6 @@
     return params
 
 
-<<<<<<< HEAD
-def decode_packet_list(data):
-    remaining = data
-    retval = []
-    while remaining:
-        pkt, remaining = decode_packet(remaining)
-        retval.append(pkt)
-    return retval
-
-
-def decode_protocol_v2_params(data):
-    """Parse the protocol v2 extra parameters hidden behind the end of v1
-    protocol.
-
-    :return: An ordered dict with parsed v2 parameters.
-    """
-    params = OrderedDict()
-    cmd, remaining = decode_packet(data)
-    cmd = cmd.split(b'=', 1)[-1].strip()
-    capabilities, args = remaining.split(DELIM_PKT)
-    params[b"command"] = cmd
-    params[b"capabilities"] = decode_packet_list(capabilities)
-    for arg in decode_packet_list(args):
-        if arg is None:
-            continue
-        arg = arg.strip('\n')
-        if b' ' in arg:
-            k, v = arg.split(b' ', 1)
-            if k not in params:
-                params[k] = []
-            params[k].append(v)
-        else:
-            params[arg] = b""
-    return params
-
-
-def decode_packet_list(data):
-    remaining = data
-    retval = []
-    while remaining:
-        pkt, remaining = decode_packet(remaining)
-        retval.append(pkt)
-    return retval
-
-
-def decode_protocol_v2_params(data):
-    """Parse the protocol v2 extra parameters hidden behind the end of v1
-    protocol.
-
-    :return: An ordered dict with parsed v2 parameters.
-    """
-    params = OrderedDict()
-    cmd, remaining = decode_packet(data)
-    cmd = cmd.split(b'=', 1)[-1].strip()
-    capabilities, args = remaining.split(DELIM_PKT)
-    params[b"command"] = cmd
-    params[b"capabilities"] = decode_packet_list(capabilities)
-    for arg in decode_packet_list(args):
-        if arg is None:
-            continue
-        arg = arg.strip('\n')
-        if b' ' in arg:
-            k, v = arg.split(b' ', 1)
-            if k not in params:
-                params[k] = []
-            params[k].append(v)
-        else:
-            params[arg] = b""
-    return params
-
-
-=======
->>>>>>> 5a1f50e8
 def decode_request(data):
     """Decode a turnip-proto-request.
 
